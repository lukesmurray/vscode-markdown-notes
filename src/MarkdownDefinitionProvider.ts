import * as vscode from 'vscode';
import { Ref, RefType, getRefAt } from './Ref';
import { NoteWorkspace } from './NoteWorkspace';
import { basename, dirname, join, resolve } from 'path';
import { existsSync, writeFileSync } from 'fs';
import { titleCaseFilename } from './utils';

// Given a document and position, check whether the current word matches one of
// this context: [[wiki-link]]
//
// If so, we look for a file in the current workspace named by the wiki link
// If the file `wiki-link.md` exists, return the first line of that file as the
// Definition for the word.
//
// Optionally, when no existing note is found for the wiki-link
// vscodeMarkdownNotes.createNoteOnGoToDefinitionWhenMissing = true
// AND vscodeMarkdownNotes.workspaceFilenameConvention = 'uniqueFilenames'
// THEN create the missing file at the workspace root.
export class MarkdownDefinitionProvider implements vscode.DefinitionProvider {
  public async provideDefinition(
    document: vscode.TextDocument,
    position: vscode.Position,
    token: vscode.CancellationToken
  ) {
    const ref = getRefAt(document, position);
    if (ref.type != RefType.WikiLink) {
      return [];
    }

    let files: Array<vscode.Uri> = [];
    // ref.word might be either:
    // a basename for a unique file in the workspace
    // or, a relative path to a file
    // Since, ref.word is just a string of text from a document,
    // there is no guarantee useUniqueFilenames will tell us
    // it is not a relative path.
    // However, only check for basenames in the entire project if:
    if (NoteWorkspace.useUniqueFilenames()) {
      // there should be exactly 1 file with name = ref.word
      files = (await NoteWorkspace.noteFiles()).filter((f) => {
        return NoteWorkspace.noteNamesFuzzyMatch(f.fsPath, ref.word);
      });
    }
    // If we did not find any files in the workspace,
    // see if a file exists at the relative path:
    if (files.length == 0) {
      const relativePath = ref.word;
      let fromDir = dirname(document.uri.fsPath.toString());
      const absPath = resolve(fromDir, relativePath);
      if (existsSync(absPath)) {
        const f = vscode.Uri.file(absPath);
        files.push(f);
      }
    }

    // else, create the file
    if (files.length == 0) {
      const path = MarkdownDefinitionProvider.createMissingNote(ref);
      if (path !== undefined) {
        files.push(vscode.Uri.file(path));
      }
    }

    const p = new vscode.Position(0, 0);
    return files.map((f) => new vscode.Location(f, p));
  }

  // FIXME: move all of the stuff that deals with create the filename to NoteWorkspace
  static createMissingNote = (ref: Ref): string | undefined => {
    // don't create new files if ref is a Tag
    if (ref.type != RefType.WikiLink) {
      return;
    }
    if (!NoteWorkspace.createNoteOnGoToDefinitionWhenMissing()) {
      return;
    }
    const filename = vscode.window.activeTextEditor?.document.fileName;
    if (filename !== undefined) {
      if (!NoteWorkspace.useUniqueFilenames()) {
        vscode.window.showWarningMessage(
          `createNoteOnGoToDefinitionWhenMissing only works when vscodeMarkdownNotes.workspaceFilenameConvention = 'uniqueFilenames'`
        );
        return;
      }
      let mdFilename = NoteWorkspace.noteFileNameFromTitle(ref.word);
      // by default, create new note in same dir as the current document
      // TODO: could convert this to an option (to, eg, create in workspace root)
      const path = join(dirname(filename), mdFilename);
      const title = titleCaseFilename(ref.word);
<<<<<<< HEAD
      const content = NoteWorkspace.newNoteContent(title);
      writeFileSync(path, content);
=======
      // do one final check to make sure we are definitely NOT overwriting an existing file:
      if (existsSync(path)) {
        vscode.window.showWarningMessage(
          `Error creating note, file at path already exists: ${path}`
        );
        return;
      }
      writeFileSync(path, `# ${title}\n\n`);
>>>>>>> 27625470
      return path;
    }
  };
}<|MERGE_RESOLUTION|>--- conflicted
+++ resolved
@@ -87,10 +87,7 @@
       // TODO: could convert this to an option (to, eg, create in workspace root)
       const path = join(dirname(filename), mdFilename);
       const title = titleCaseFilename(ref.word);
-<<<<<<< HEAD
       const content = NoteWorkspace.newNoteContent(title);
-      writeFileSync(path, content);
-=======
       // do one final check to make sure we are definitely NOT overwriting an existing file:
       if (existsSync(path)) {
         vscode.window.showWarningMessage(
@@ -98,8 +95,7 @@
         );
         return;
       }
-      writeFileSync(path, `# ${title}\n\n`);
->>>>>>> 27625470
+      writeFileSync(path, content);
       return path;
     }
   };
